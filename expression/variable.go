// Copyright 2015 PingCAP, Inc.
//
// Licensed under the Apache License, Version 2.0 (the "License");
// you may not use this file except in compliance with the License.
// You may obtain a copy of the License at
//
//     http://www.apache.org/licenses/LICENSE-2.0
//
// Unless required by applicable law or agreed to in writing, software
// distributed under the License is distributed on an "AS IS" BASIS,
// See the License for the specific language governing permissions and
// limitations under the License.

package expression

import (
	"strings"

	"github.com/juju/errors"
	"github.com/pingcap/tidb/context"

	"github.com/pingcap/tidb/sessionctx/variable"
)

var (
	_ Expression = (*Variable)(nil)
)

// Variable is the expression for variable.
type Variable struct {
	// Name is the variable name.
	Name string
	// IsGlobal indicates whether this variable is global.
	IsGlobal bool
	// IsSystem indicates whether this variable is a global variable in current session.
	IsSystem bool
}

// Clone implements the Expression Clone interface.
func (v *Variable) Clone() Expression {
	newVar := *v
	return &newVar
}

// IsStatic implements the Expression IsStatic interface, always returns false.
func (v *Variable) IsStatic() bool {
	return false
}

// String implements the Expression String interface.
func (v *Variable) String() string {
	if !v.IsSystem {
		return "@" + v.Name
	}
	if v.IsGlobal {
		return "@@GLOBAL." + v.Name
	}
	return "@@" + v.Name
}

// Eval implements the Expression Eval interface.
func (v *Variable) Eval(ctx context.Context, args map[interface{}]interface{}) (interface{}, error) {
	name := strings.ToLower(v.Name)
	sessionVars := variable.GetSessionVars(ctx)
	globalVars := variable.GetGlobalSysVarAccessor(ctx)
	if !v.IsSystem {
		// user vars
		if value, ok := sessionVars.Users[name]; ok {
			return value, nil
		}
		// select null user vars is permitted.
		return nil, nil
	}

	_, ok := variable.SysVars[name]
	if !ok {
		// select null sys vars is not permitted
		return nil, errors.Errorf("Unknown system variable '%s'", name)
	}

	if !v.IsGlobal {
		if value, ok := sessionVars.Systems[name]; ok {
			return value, nil
		}
	}
<<<<<<< HEAD
	value, err := ctx.(variable.GlobalVarAccessor).GetGlobalSysVar(ctx, name)
=======
	value, err := globalVars.GetGlobalSysVar(ctx, name)
>>>>>>> b803cabc
	if err != nil {
		return nil, errors.Trace(err)
	}
	return value, nil
}

// Accept implements Expression Accept interface.
func (v *Variable) Accept(visitor Visitor) (Expression, error) {
	return visitor.VisitVariable(v)
}<|MERGE_RESOLUTION|>--- conflicted
+++ resolved
@@ -62,7 +62,7 @@
 func (v *Variable) Eval(ctx context.Context, args map[interface{}]interface{}) (interface{}, error) {
 	name := strings.ToLower(v.Name)
 	sessionVars := variable.GetSessionVars(ctx)
-	globalVars := variable.GetGlobalSysVarAccessor(ctx)
+	globalVars := variable.GetGlobalVarAccessor(ctx)
 	if !v.IsSystem {
 		// user vars
 		if value, ok := sessionVars.Users[name]; ok {
@@ -83,11 +83,7 @@
 			return value, nil
 		}
 	}
-<<<<<<< HEAD
-	value, err := ctx.(variable.GlobalVarAccessor).GetGlobalSysVar(ctx, name)
-=======
 	value, err := globalVars.GetGlobalSysVar(ctx, name)
->>>>>>> b803cabc
 	if err != nil {
 		return nil, errors.Trace(err)
 	}
