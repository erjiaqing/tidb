--- conflicted
+++ resolved
@@ -238,7 +238,6 @@
 	GrpcKeepAliveTimeout uint `toml:"grpc-keepalive-timeout" json:"grpc-keepalive-timeout"`
 	// CommitTimeout is the max time which command 'commit' will wait.
 	CommitTimeout string `toml:"commit-timeout" json:"commit-timeout"`
-<<<<<<< HEAD
 
 	// MaxBatchSize is the max batch size when calling batch commands API.
 	MaxBatchSize uint `toml:"max-batch-size" json:"max-batch-size"`
@@ -250,10 +249,9 @@
 	BatchWaitTime time.Duration `toml:"batch-wait-time" json:"batch-wait-time"`
 	// BatchWaitSize is the max wait size for batch.
 	BatchWaitSize uint `toml:"batch-wait-size" json:"batch-wait-size"`
-=======
+
 	// MaxTxnTimeUse is the max time a Txn may use (in seconds) from its startTS to commitTS.
 	MaxTxnTimeUse uint `toml:"max-txn-time-use" json:"max-txn-time-use"`
->>>>>>> 3742a0d6
 }
 
 // Binlog is the config for binlog.
@@ -336,16 +334,14 @@
 		GrpcKeepAliveTime:    10,
 		GrpcKeepAliveTimeout: 3,
 		CommitTimeout:        "41s",
-<<<<<<< HEAD
 
 		MaxBatchSize:         128,
 		HeavyLoadToBatch:     0,
 		TiKVHeavyLoadToBatch: 100,
 		BatchWaitTime:        1000 * time.Microsecond,
 		BatchWaitSize:        8,
-=======
-		MaxTxnTimeUse:        590,
->>>>>>> 3742a0d6
+
+		MaxTxnTimeUse: 590,
 	},
 	Binlog: Binlog{
 		WriteTimeout: "15s",
